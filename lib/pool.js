--- conflicted
+++ resolved
@@ -102,20 +102,12 @@
     }
   }
 
-<<<<<<< HEAD
-  /* istanbul ignore: only used for test */
-=======
-  /* istanbul ignore next: only used for test */
->>>>>>> 0e416e85
+  /* istanbul ignore next: only used for test */
   get [kBusy] () {
     return this[kNeedDrain]
   }
 
-<<<<<<< HEAD
-  /* istanbul ignore: only used for test */
-=======
-  /* istanbul ignore next: only used for test */
->>>>>>> 0e416e85
+  /* istanbul ignore next: only used for test */
   get [kConnected] () {
     let ret = 0
     for (const { [kConnected]: connected } of this[kClients]) {
@@ -124,11 +116,7 @@
     return ret
   }
 
-<<<<<<< HEAD
-  /* istanbul ignore: only used for test */
-=======
-  /* istanbul ignore next: only used for test */
->>>>>>> 0e416e85
+  /* istanbul ignore next: only used for test */
   get [kRunning] () {
     let ret = 0
     for (const { [kRunning]: running } of this[kClients]) {
@@ -137,11 +125,7 @@
     return ret
   }
 
-<<<<<<< HEAD
-  /* istanbul ignore: only used for test */
-=======
-  /* istanbul ignore next: only used for test */
->>>>>>> 0e416e85
+  /* istanbul ignore next: only used for test */
   get [kPending] () {
     let ret = this[kQueued]
     for (const { [kPending]: pending } of this[kClients]) {
