--- conflicted
+++ resolved
@@ -210,21 +210,12 @@
 
   get destroyed () {
     return this[kDestroyed]
-<<<<<<< HEAD
   }
 
   get closed () {
     return this[kClosed]
   }
 
-=======
-  }
-
-  get closed () {
-    return this[kClosed]
-  }
-
->>>>>>> 0e416e85
   get [kPending] () {
     return this[kQueue].length - this[kPendingIdx]
   }
@@ -251,10 +242,7 @@
       : 0
   }
 
-<<<<<<< HEAD
-=======
   /* istanbul ignore: only used for test */
->>>>>>> 0e416e85
   get [kBusy] () {
     const socket = this[kSocket]
     return (
@@ -1067,15 +1055,8 @@
 
     const socket = client[kSocket]
     const connected = client[kConnected]
-<<<<<<< HEAD
-
-    if (connected) {
-      assert(socket)
-
-=======
 
     if (socket && connected) {
->>>>>>> 0e416e85
       const timeout = client[kRunning] > 0 ? 0 : client[kKeepAliveTimeoutValue]
 
       if (socket[kIdleTimeoutValue] !== timeout) {
